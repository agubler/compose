--- conflicted
+++ resolved
@@ -10,10 +10,7 @@
 // Note that the `build` capability will be filled in with the current commit ID from the Travis CI environment
 // automatically
 export const capabilities = {
-<<<<<<< HEAD
-=======
 	'browserstack.debug': false,
->>>>>>> 8d0bd1ac
 	project: 'Dojo 2',
 	name: 'dojo-compose',
 	fixSessionCapabilities: false
@@ -23,21 +20,6 @@
 // OnDemand. Options that will be permutated are browserName, version, platform, and platformVersion; any other
 // capabilities options specified for an environment will be copied as-is
 export const environments = [
-<<<<<<< HEAD
-	{ browserName: 'internet explorer', version: [ '9.0', '10.0', '11.0' ], platform: 'Windows 7' },
-	// { browserName: 'microsoftedge', platform: 'Windows 10' },
-	{ browserName: 'firefox', platform: [ 'Windows 10', 'Windows 7', 'OS X 10.11' ] },
-	{ browserName: 'chrome', platform: [ 'Windows 10', 'Windows 7', 'OS X 10.11' ] },
-	// { browserName: 'safari', version: '9', platform: 'OS X 10.11' },
-	{ browserName: 'android', platform: 'Linux', version: '4.4', deviceName: 'Google Nexus 7 HD Emulator' }
-];
-
-// Maximum number of simultaneous integration tests that should be executed on the remote WebDriver service
-export const maxConcurrency = 4;
-
-// Name of the tunnel class to use for WebDriver tests
-export const tunnel = 'SauceLabsTunnel';
-=======
 	{ browserName: 'internet explorer', version: [ '9', '10', '11' ], platform: 'WINDOWS' },
 	{ browserName: 'firefox', platform: 'WINDOWS' },
 	{ browserName: 'chrome', platform: 'WINDOWS' }/*,
@@ -51,13 +33,12 @@
 export const tunnel = 'BrowserStackTunnel';
 
 // Support running unit tests from a web server that isn't the intern proxy
-export const initialBaseUrl: string = (function () {
+export const initialBaseUrl: string | null = (function () {
 	if (typeof location !== 'undefined' && location.pathname.indexOf('__intern/') > -1) {
 		return '/';
 	}
 	return null;
 })();
->>>>>>> 8d0bd1ac
 
 // The desired AMD loader to use when running unit tests (client.html/client.js). Omit to use the default Dojo
 // loader
