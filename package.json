--- conflicted
+++ resolved
@@ -15,11 +15,7 @@
 		"dojo-core": ">=2.0.0-alpha.5"
 	},
 	"devDependencies": {
-<<<<<<< HEAD
-		"@reactivex/rxjs": ">=5.0.0-beta",
-=======
 		"@reactivex/rxjs": "5.0.0-beta.6",
->>>>>>> 8d0bd1ac
 		"codecov.io": "0.1.6",
 		"dojo-loader": ">=2.0.0-beta.4",
 		"dts-generator": "~1.7.0",
@@ -35,12 +31,7 @@
 		"intern": "~3.1.1",
 		"istanbul": "0.4.3",
 		"remap-istanbul": "0.6.2",
-<<<<<<< HEAD
 		"tslint": "next",
 		"typescript": "next"
-=======
-		"tslint": "^3.7.4",
-		"typescript": "~1.8.10"
->>>>>>> 8d0bd1ac
 	}
 }